// Copyright (c) HashiCorp, Inc.
// SPDX-License-Identifier: BUSL-1.1

package xdsv2

import (
	"fmt"
	"sort"
	"strconv"

	envoy_core_v3 "github.com/envoyproxy/go-control-plane/envoy/config/core/v3"
	envoy_listener_v3 "github.com/envoyproxy/go-control-plane/envoy/config/listener/v3"
	envoy_grpc_http1_bridge_v3 "github.com/envoyproxy/go-control-plane/envoy/extensions/filters/http/grpc_http1_bridge/v3"
	envoy_grpc_stats_v3 "github.com/envoyproxy/go-control-plane/envoy/extensions/filters/http/grpc_stats/v3"
	envoy_http_router_v3 "github.com/envoyproxy/go-control-plane/envoy/extensions/filters/http/router/v3"
	envoy_extensions_filters_listener_http_inspector_v3 "github.com/envoyproxy/go-control-plane/envoy/extensions/filters/listener/http_inspector/v3"
	envoy_original_dst_v3 "github.com/envoyproxy/go-control-plane/envoy/extensions/filters/listener/original_dst/v3"
	envoy_tls_inspector_v3 "github.com/envoyproxy/go-control-plane/envoy/extensions/filters/listener/tls_inspector/v3"
	envoy_connection_limit_v3 "github.com/envoyproxy/go-control-plane/envoy/extensions/filters/network/connection_limit/v3"
	envoy_http_v3 "github.com/envoyproxy/go-control-plane/envoy/extensions/filters/network/http_connection_manager/v3"
	envoy_sni_cluster_v3 "github.com/envoyproxy/go-control-plane/envoy/extensions/filters/network/sni_cluster/v3"
	envoy_tcp_proxy_v3 "github.com/envoyproxy/go-control-plane/envoy/extensions/filters/network/tcp_proxy/v3"
	envoy_tls_v3 "github.com/envoyproxy/go-control-plane/envoy/extensions/transport_sockets/tls/v3"
	envoy_matcher_v3 "github.com/envoyproxy/go-control-plane/envoy/type/matcher/v3"
	envoy_type_v3 "github.com/envoyproxy/go-control-plane/envoy/type/v3"
	"google.golang.org/protobuf/proto"
	"google.golang.org/protobuf/types/known/anypb"
	"google.golang.org/protobuf/types/known/durationpb"
	"google.golang.org/protobuf/types/known/wrapperspb"

	"github.com/hashicorp/consul/envoyextensions/xdscommon"
	"github.com/hashicorp/consul/lib"
	"github.com/hashicorp/consul/proto-public/pbmesh/v1alpha1/pbproxystate"
)

const (
	envoyNetworkFilterName                     = "envoy.filters.network.tcp_proxy"
	envoyOriginalDestinationListenerFilterName = "envoy.filters.listener.original_dst"
	envoyTLSInspectorListenerFilterName        = "envoy.filters.listener.tls_inspector"
	envoyHttpInspectorListenerFilterName       = "envoy.filters.listener.http_inspector"
	envoyHttpConnectionManagerFilterName       = "envoy.filters.network.http_connection_manager"
)

func (pr *ProxyResources) makeXDSListeners() ([]proto.Message, error) {
	fmt.Println("******** xds listeners")
	listeners := make([]proto.Message, 0)

	for _, l := range pr.proxyState.Listeners {
		protoListener, err := pr.makeListener(l)
		// TODO: aggregate errors for listeners and still return any properly formed listeners.
		if err != nil {
			return nil, err
		}
		listeners = append(listeners, protoListener)
	}
	return listeners, nil
}

func (pr *ProxyResources) makeListener(listener *pbproxystate.Listener) (*envoy_listener_v3.Listener, error) {
	fmt.Println("******** xds listeners")
	envoyListener := &envoy_listener_v3.Listener{}

	// Listener Address
	var address *envoy_core_v3.Address
	switch listener.BindAddress.(type) {
	case *pbproxystate.Listener_HostPort:
		address = makeIpPortEnvoyAddress(listener.BindAddress.(*pbproxystate.Listener_HostPort))
	case *pbproxystate.Listener_UnixSocket:
		address = makeUnixSocketEnvoyAddress(listener.BindAddress.(*pbproxystate.Listener_UnixSocket))
	default:
		// This should be impossible to reach because we're using protobufs.
		return nil, fmt.Errorf("invalid listener bind address type: %t", listener.BindAddress)
	}
	envoyListener.Address = address

	// Listener Direction
	var direction envoy_core_v3.TrafficDirection
	switch listener.Direction {
	case pbproxystate.Direction_DIRECTION_OUTBOUND:
		direction = envoy_core_v3.TrafficDirection_OUTBOUND
	case pbproxystate.Direction_DIRECTION_INBOUND:
		direction = envoy_core_v3.TrafficDirection_INBOUND
	case pbproxystate.Direction_DIRECTION_UNSPECIFIED:
		direction = envoy_core_v3.TrafficDirection_UNSPECIFIED
	default:
		return nil, fmt.Errorf("no direction for listener %+v", listener.Name)
	}
	envoyListener.TrafficDirection = direction

	// Before creating the filter chains, sort routers by match to avoid draining if the list is provided out of order.
	sortRouters(listener.Routers)

	// Listener filter chains
	for _, r := range listener.Routers {
		fmt.Println("******** xds listener routers")
		filterChain, err := pr.makeEnvoyListenerFilterChain(r)
		if err != nil {
			return nil, fmt.Errorf("could not make filter chain: %w", err)
		}
		envoyListener.FilterChains = append(envoyListener.FilterChains, filterChain)
	}

	if listener.DefaultRouter != nil {
		defaultFilterChain, err := pr.makeEnvoyListenerFilterChain(listener.DefaultRouter)
		if err != nil {
			return nil, fmt.Errorf("could not make filter chain: %w", err)
		}
		envoyListener.DefaultFilterChain = defaultFilterChain
	}

	// Envoy builtin listener filters
	for _, c := range listener.Capabilities {
		listenerFilter, err := makeEnvoyListenerFilter(c)
		if err != nil {
			return nil, fmt.Errorf("could not make listener filter: %w", err)
		}
		envoyListener.ListenerFilters = append(envoyListener.ListenerFilters, listenerFilter)
	}

	err := addEnvoyListenerConnectionBalanceConfig(listener.BalanceConnections, envoyListener)
	if err != nil {
		return nil, err
	}

	envoyListener.Name = listener.Name
	envoyListener.Address = address
	envoyListener.TrafficDirection = direction

	return envoyListener, nil
}

func makeEnvoyConnectionLimitFilter(maxInboundConns uint64) (*envoy_listener_v3.Filter, error) {
	cfg := &envoy_connection_limit_v3.ConnectionLimit{
		StatPrefix:     "inbound_connection_limit",
		MaxConnections: wrapperspb.UInt64(maxInboundConns),
	}

	return makeEnvoyFilter("envoy.filters.network.connection_limit", cfg)
}

func addEnvoyListenerConnectionBalanceConfig(balanceType pbproxystate.BalanceConnections, listener *envoy_listener_v3.Listener) error {
	switch balanceType {
	case pbproxystate.BalanceConnections_BALANCE_CONNECTIONS_DEFAULT:
		// Default with no balancing.
		return nil
	case pbproxystate.BalanceConnections_BALANCE_CONNECTIONS_EXACT:
		listener.ConnectionBalanceConfig = &envoy_listener_v3.Listener_ConnectionBalanceConfig{
			BalanceType: &envoy_listener_v3.Listener_ConnectionBalanceConfig_ExactBalance_{},
		}
		return nil
	default:
		// This should be impossible using protobufs.
		return fmt.Errorf("unsupported connection balance option: %+v", balanceType)
	}
}

func makeIpPortEnvoyAddress(address *pbproxystate.Listener_HostPort) *envoy_core_v3.Address {
	return &envoy_core_v3.Address{
		Address: &envoy_core_v3.Address_SocketAddress{
			SocketAddress: &envoy_core_v3.SocketAddress{
				Address: address.HostPort.Host,
				PortSpecifier: &envoy_core_v3.SocketAddress_PortValue{
					PortValue: address.HostPort.Port,
				},
			},
		},
	}
}

func makeUnixSocketEnvoyAddress(address *pbproxystate.Listener_UnixSocket) *envoy_core_v3.Address {
	modeInt, err := strconv.ParseUint(address.UnixSocket.Mode, 0, 32)
	if err != nil {
		modeInt = 0
	}
	return &envoy_core_v3.Address{
		Address: &envoy_core_v3.Address_Pipe{
			Pipe: &envoy_core_v3.Pipe{
				Path: address.UnixSocket.Path,
				Mode: uint32(modeInt),
			},
		},
	}
}

func (pr *ProxyResources) makeEnvoyListenerFilterChain(router *pbproxystate.Router) (*envoy_listener_v3.FilterChain, error) {
	fmt.Println("********* in filter chain")
	envoyFilterChain := &envoy_listener_v3.FilterChain{}

	if router == nil {
		return nil, fmt.Errorf("no router to create filter chain")
	}

	// Router Match
	match := makeEnvoyFilterChainMatch(router.Match)
	if match != nil {
		envoyFilterChain.FilterChainMatch = match
	}

	// Router Destination
	var envoyFilters []*envoy_listener_v3.Filter
	switch router.Destination.(type) {
	case *pbproxystate.Router_L4:
		fmt.Println("********* making l4 dest")
		l4Filters, err := pr.makeEnvoyResourcesForL4Destination(router.Destination.(*pbproxystate.Router_L4))
		if err != nil {
			return nil, err
		}
		envoyFilters = append(envoyFilters, l4Filters...)
	case *pbproxystate.Router_L7:
		fmt.Println("********* making l7 dest")
		l7 := router.Destination.(*pbproxystate.Router_L7)
		l7Filters, err := pr.makeEnvoyResourcesForL7Destination(l7)
		if err != nil {
			return nil, err
		}

		// Inject ALPN protocols to router's TLS if destination is L7
		if router.InboundTls != nil {
			router.InboundTls.AlpnProtocols = getAlpnProtocols(l7.L7.Protocol)
		}
		envoyFilters = append(envoyFilters, l7Filters...)
	case *pbproxystate.Router_Sni:
		sniFilters, err := pr.makeEnvoyResourcesForSNIDestination(router.Destination.(*pbproxystate.Router_Sni))
		if err != nil {
			return nil, err
		}
		envoyFilters = append(envoyFilters, sniFilters...)
	default:
		// This should be impossible using protobufs.
		return nil, fmt.Errorf("unsupported destination type: %t", router.Destination)

	}

	fmt.Println("********* making transport socket")
	// Router TLS
	ts, err := pr.makeEnvoyTransportSocket(router.InboundTls)
	if err != nil {
		return nil, err
	}
	envoyFilterChain.TransportSocket = ts

	envoyFilterChain.Filters = envoyFilters
	return envoyFilterChain, err
}

func makeEnvoyFilterChainMatch(routerMatch *pbproxystate.Match) *envoy_listener_v3.FilterChainMatch {
	var envoyFilterChainMatch *envoy_listener_v3.FilterChainMatch
	if routerMatch != nil {
		envoyFilterChainMatch = &envoy_listener_v3.FilterChainMatch{}

		envoyFilterChainMatch.DestinationPort = routerMatch.DestinationPort

		if len(routerMatch.ServerNames) > 0 {
			var serverNames []string
			for _, n := range routerMatch.ServerNames {
				serverNames = append(serverNames, n)
			}
			envoyFilterChainMatch.ServerNames = serverNames
		}
		if len(routerMatch.PrefixRanges) > 0 {
			sortPrefixRanges(routerMatch.PrefixRanges)
			var ranges []*envoy_core_v3.CidrRange
			for _, r := range routerMatch.PrefixRanges {
				cidrRange := &envoy_core_v3.CidrRange{
					PrefixLen:     r.PrefixLen,
					AddressPrefix: r.AddressPrefix,
				}
				ranges = append(ranges, cidrRange)
			}
			envoyFilterChainMatch.PrefixRanges = ranges
		}
		if len(routerMatch.SourcePrefixRanges) > 0 {
			var ranges []*envoy_core_v3.CidrRange
			for _, r := range routerMatch.SourcePrefixRanges {
				cidrRange := &envoy_core_v3.CidrRange{
					PrefixLen:     r.PrefixLen,
					AddressPrefix: r.AddressPrefix,
				}
				ranges = append(ranges, cidrRange)
			}
			envoyFilterChainMatch.SourcePrefixRanges = ranges
		}
		if len(routerMatch.AlpnProtocols) > 0 {
			sort.Strings(routerMatch.AlpnProtocols)
			var alpnProtocols []string
			for _, protocol := range routerMatch.AlpnProtocols {
				alpnProtocols = append(alpnProtocols, protocol)
			}
			envoyFilterChainMatch.ApplicationProtocols = alpnProtocols
		}
	}
	return envoyFilterChainMatch
}

func (pr *ProxyResources) makeEnvoyResourcesForSNIDestination(sni *pbproxystate.Router_Sni) ([]*envoy_listener_v3.Filter, error) {
	var envoyFilters []*envoy_listener_v3.Filter
	sniFilter, err := makeEnvoyFilter("envoy.filters.network.sni_cluster", &envoy_sni_cluster_v3.SniCluster{})
	if err != nil {
		return nil, err
	}
	tcp := &envoy_tcp_proxy_v3.TcpProxy{
		StatPrefix:       sni.Sni.StatPrefix,
		ClusterSpecifier: &envoy_tcp_proxy_v3.TcpProxy_Cluster{Cluster: ""},
	}
	tcpFilter, err := makeEnvoyFilter(envoyNetworkFilterName, tcp)
	if err != nil {
		return nil, err
	}
	envoyFilters = append(envoyFilters, sniFilter, tcpFilter)
	return envoyFilters, err
}

func (pr *ProxyResources) makeEnvoyResourcesForL4Destination(l4 *pbproxystate.Router_L4) ([]*envoy_listener_v3.Filter, error) {
<<<<<<< HEAD
	err := pr.makeEnvoyClusterFromL4Destination(l4.L4)
=======
	fmt.Println("********* making envoy cluster")
	err := pr.makeEnvoyClusterFromL4Destination(l4.L4.Name)
>>>>>>> 52f97035
	if err != nil {
		return nil, err
	}
	envoyFilters, err := makeL4Filters(pr.proxyState.TrafficPermissionDefaultAllow, l4.L4)
	return envoyFilters, err
}

func (pr *ProxyResources) makeEnvoyResourcesForL7Destination(l7 *pbproxystate.Router_L7) ([]*envoy_listener_v3.Filter, error) {
	envoyFilters, err := pr.makeL7Filters(l7.L7)
	if err != nil {
		return nil, err
	}
	return envoyFilters, err
}

func getAlpnProtocols(protocol pbproxystate.L7Protocol) []string {
	var alpnProtocols []string

	switch protocol {
	case pbproxystate.L7Protocol_L7_PROTOCOL_GRPC, pbproxystate.L7Protocol_L7_PROTOCOL_HTTP2:
		alpnProtocols = append(alpnProtocols, "h2", "http/1.1")
	case pbproxystate.L7Protocol_L7_PROTOCOL_HTTP:
		alpnProtocols = append(alpnProtocols, "http/1.1")
	}

	return alpnProtocols
}

func makeL4Filters(defaultAllow bool, l4 *pbproxystate.L4Destination) ([]*envoy_listener_v3.Filter, error) {
	var envoyFilters []*envoy_listener_v3.Filter
	if l4 != nil {
		rbacFilters, err := MakeL4RBAC(defaultAllow, l4.TrafficPermissions)
		if err != nil {
			return nil, err
		}

		if len(rbacFilters) > 0 {
			envoyFilters = append(envoyFilters, rbacFilters...)
		}

		if l4.MaxInboundConnections > 0 {
			connectionLimitFilter, err := makeEnvoyConnectionLimitFilter(l4.MaxInboundConnections)
			if err != nil {
				return nil, err
			}
			envoyFilters = append(envoyFilters, connectionLimitFilter)
		}

		// Add tcp proxy filter
		tcp := &envoy_tcp_proxy_v3.TcpProxy{
			StatPrefix: l4.StatPrefix,
		}

		switch dest := l4.Destination.(type) {
		case *pbproxystate.L4Destination_Cluster:
			tcp.ClusterSpecifier = &envoy_tcp_proxy_v3.TcpProxy_Cluster{Cluster: dest.Cluster.Name}
		case *pbproxystate.L4Destination_WeightedClusters:
			clusters := make([]*envoy_tcp_proxy_v3.TcpProxy_WeightedCluster_ClusterWeight, 0, len(dest.WeightedClusters.Clusters))
			for _, cluster := range dest.WeightedClusters.Clusters {
				clusters = append(clusters, &envoy_tcp_proxy_v3.TcpProxy_WeightedCluster_ClusterWeight{
					Name:   cluster.Name,
					Weight: cluster.Weight.GetValue(),
				})
			}

			tcp.ClusterSpecifier = &envoy_tcp_proxy_v3.TcpProxy_WeightedClusters{
				WeightedClusters: &envoy_tcp_proxy_v3.TcpProxy_WeightedCluster{
					Clusters: clusters,
				},
			}
		default:
			return nil, fmt.Errorf("unexpected l4 destination type: %T", l4.Destination)
		}

		tcpFilter, err := makeEnvoyFilter(envoyNetworkFilterName, tcp)
		if err != nil {
			return nil, err
		}
		envoyFilters = append(envoyFilters, tcpFilter)
	}
	return envoyFilters, nil

}

// TODO: Forward client cert details will be added as part of L7 listeners task.
func (pr *ProxyResources) makeL7Filters(l7 *pbproxystate.L7Destination) ([]*envoy_listener_v3.Filter, error) {
	var envoyFilters []*envoy_listener_v3.Filter
	var httpConnMgr *envoy_http_v3.HttpConnectionManager

	if l7 != nil {
		// TODO: Intentions will be added in the future.
		if l7.MaxInboundConnections > 0 {
			connLimitFilter, err := makeEnvoyConnectionLimitFilter(l7.MaxInboundConnections)
			if err != nil {
				return nil, err
			}
			envoyFilters = append(envoyFilters, connLimitFilter)
		}
		envoyHttpRouter, err := makeEnvoyHTTPFilter("envoy.filters.http.router", &envoy_http_router_v3.Router{})
		if err != nil {
			return nil, err
		}

		httpConnMgr = &envoy_http_v3.HttpConnectionManager{
			StatPrefix: l7.StatPrefix,
			CodecType:  envoy_http_v3.HttpConnectionManager_AUTO,
			HttpFilters: []*envoy_http_v3.HttpFilter{
				envoyHttpRouter,
			},
			Tracing: &envoy_http_v3.HttpConnectionManager_Tracing{
				// Don't trace any requests by default unless the client application
				// explicitly propagates trace headers that indicate this should be
				// sampled.
				RandomSampling: &envoy_type_v3.Percent{Value: 0.0},
			},
			// Explicitly enable WebSocket upgrades for all HTTP listeners
			UpgradeConfigs: []*envoy_http_v3.HttpConnectionManager_UpgradeConfig{
				{UpgradeType: "websocket"},
			},
		}

		routeConfig, err := pr.makeEnvoyRoute(l7.Name)
		if err != nil {
			return nil, err
		}

		if l7.StaticRoute {
			httpConnMgr.RouteSpecifier = &envoy_http_v3.HttpConnectionManager_RouteConfig{
				RouteConfig: routeConfig,
			}
		} else {
			// Add Envoy route under the route resource since it's not inlined.
			pr.envoyResources[xdscommon.RouteType] = append(pr.envoyResources[xdscommon.RouteType], routeConfig)

			httpConnMgr.RouteSpecifier = &envoy_http_v3.HttpConnectionManager_Rds{
				Rds: &envoy_http_v3.Rds{
					RouteConfigName: l7.Name,
					ConfigSource: &envoy_core_v3.ConfigSource{
						ResourceApiVersion: envoy_core_v3.ApiVersion_V3,
						ConfigSourceSpecifier: &envoy_core_v3.ConfigSource_Ads{
							Ads: &envoy_core_v3.AggregatedConfigSource{},
						},
					},
				},
			}
		}

		// Add http2 protocol options
		if l7.Protocol == pbproxystate.L7Protocol_L7_PROTOCOL_HTTP2 || l7.Protocol == pbproxystate.L7Protocol_L7_PROTOCOL_GRPC {
			httpConnMgr.Http2ProtocolOptions = &envoy_core_v3.Http2ProtocolOptions{}
		}

		// Add grpc envoy http filters.
		if l7.Protocol == pbproxystate.L7Protocol_L7_PROTOCOL_GRPC {
			grpcHttp1Bridge, err := makeEnvoyHTTPFilter(
				"envoy.filters.http.grpc_http1_bridge",
				&envoy_grpc_http1_bridge_v3.Config{},
			)
			if err != nil {
				return nil, err
			}

			// In envoy 1.14.x the default value "stats_for_all_methods=true" was
			// deprecated, and was changed to "false" in 1.18.x. Avoid using the
			// default. TODO: we may want to expose this to users somehow easily.
			grpcStatsFilter, err := makeEnvoyHTTPFilter(
				"envoy.filters.http.grpc_stats",
				&envoy_grpc_stats_v3.FilterConfig{
					PerMethodStatSpecifier: &envoy_grpc_stats_v3.FilterConfig_StatsForAllMethods{
						StatsForAllMethods: &wrapperspb.BoolValue{Value: true},
					},
				},
			)
			if err != nil {
				return nil, err
			}

			// Add grpc bridge before envoyRouter and authz, and the stats in front of that.
			httpConnMgr.HttpFilters = append([]*envoy_http_v3.HttpFilter{
				grpcStatsFilter,
				grpcHttp1Bridge,
			}, httpConnMgr.HttpFilters...)
		}

		httpFilter, err := makeEnvoyFilter(envoyHttpConnectionManagerFilterName, httpConnMgr)
		if err != nil {
			return nil, err
		}
		envoyFilters = append(envoyFilters, httpFilter)
	}
	return envoyFilters, nil
}

func (pr *ProxyResources) makeEnvoyTLSParameters(defaultParams *pbproxystate.TLSParameters, overrideParams *pbproxystate.TLSParameters) *envoy_tls_v3.TlsParameters {
	tlsParams := &envoy_tls_v3.TlsParameters{}

	if overrideParams != nil {
		if overrideParams.MinVersion != pbproxystate.TLSVersion_TLS_VERSION_UNSPECIFIED {
			if minVersion, ok := envoyTLSVersions[overrideParams.MinVersion]; ok {
				tlsParams.TlsMinimumProtocolVersion = minVersion
			}
		}
		if overrideParams.MaxVersion != pbproxystate.TLSVersion_TLS_VERSION_UNSPECIFIED {
			if maxVersion, ok := envoyTLSVersions[overrideParams.MaxVersion]; ok {
				tlsParams.TlsMaximumProtocolVersion = maxVersion
			}
		}
		if len(overrideParams.CipherSuites) != 0 {
			tlsParams.CipherSuites = marshalEnvoyTLSCipherSuiteStrings(overrideParams.CipherSuites)
		}
		return tlsParams
	}

	if defaultParams != nil {
		if defaultParams.MinVersion != pbproxystate.TLSVersion_TLS_VERSION_UNSPECIFIED {
			if minVersion, ok := envoyTLSVersions[defaultParams.MinVersion]; ok {
				tlsParams.TlsMinimumProtocolVersion = minVersion
			}
		}
		if defaultParams.MaxVersion != pbproxystate.TLSVersion_TLS_VERSION_UNSPECIFIED {
			if maxVersion, ok := envoyTLSVersions[defaultParams.MaxVersion]; ok {
				tlsParams.TlsMaximumProtocolVersion = maxVersion
			}
		}
		if len(defaultParams.CipherSuites) != 0 {
			tlsParams.CipherSuites = marshalEnvoyTLSCipherSuiteStrings(defaultParams.CipherSuites)
		}
		return tlsParams
	}

	return tlsParams

}

func (pr *ProxyResources) makeEnvoyTransportSocket(ts *pbproxystate.TransportSocket) (*envoy_core_v3.TransportSocket, error) {
	fmt.Println("************* transport socket: ", ts)
	//fmt.Println("************* transport socket type: ", ts.ConnectionTls.(type))
	// TODO(JM): did this just make tests pass.  Figure out whether proxyState.Tls will always be available.
	//if pr.proxyState.Tls == nil {
	//	return nil, nil
	//}
	if ts == nil {
		return nil, nil
	}
	commonTLSContext := &envoy_tls_v3.CommonTlsContext{}
	if ts.AlpnProtocols != nil {
		commonTLSContext.AlpnProtocols = ts.AlpnProtocols
	}

	// Create connection TLS. Listeners should only look at inbound TLS.
	switch ts.ConnectionTls.(type) {
	case *pbproxystate.TransportSocket_InboundMesh:
		fmt.Println("******** inbound mesh")
		downstreamContext := &envoy_tls_v3.DownstreamTlsContext{}
		downstreamContext.CommonTlsContext = commonTLSContext
		// Set TLS Parameters.
		//tlsParams := pr.makeEnvoyTLSParameters(pr.proxyState.Tls.InboundTlsParameters, ts.TlsParameters)
		//commonTLSContext.TlsParams = tlsParams

		// Set the certificate config on the tls context.
		// For inbound mesh, we need to add the identity certificate
		// and the validation context for the mesh depending on the provided trust bundle names.
		if pr.proxyState.Tls == nil {
			// if tls is nil but connection tls is provided, then the proxy state is misconfigured
			//return nil, fmt.Errorf("proxyState.Tls is required to generate router's transport socket")
		}
		im := ts.ConnectionTls.(*pbproxystate.TransportSocket_InboundMesh).InboundMesh
		leaf, ok := pr.proxyState.LeafCertificates[im.IdentityKey]
		fmt.Println("******** looked up leaf: ", leaf)
		if !ok {
			return nil, fmt.Errorf("failed to create transport socket: leaf certificate %q not found", im.IdentityKey)
		}
		err := pr.makeEnvoyCertConfig(commonTLSContext, leaf)
		if err != nil {
			return nil, fmt.Errorf("failed to create transport socket: %w", err)
		}

		// Create validation context.
		// When there's only one trust bundle name, we create a simple validation context
		if len(im.ValidationContext.TrustBundlePeerNameKeys) == 1 {
			peerName := im.ValidationContext.TrustBundlePeerNameKeys[0]
			tb, ok := pr.proxyState.TrustBundles[peerName]
			if !ok {
				return nil, fmt.Errorf("failed to create transport socket: provided trust bundle name does not exist in proxystate trust bundle map: %s", peerName)
			}
			commonTLSContext.ValidationContextType = &envoy_tls_v3.CommonTlsContext_ValidationContext{
				ValidationContext: &envoy_tls_v3.CertificateValidationContext{
					// TODO(banks): later for L7 support we may need to configure ALPN here.
					TrustedCa: &envoy_core_v3.DataSource{
						Specifier: &envoy_core_v3.DataSource_InlineString{
							InlineString: RootPEMsAsString(tb.Roots),
						},
					},
				},
			}
		} else if len(im.ValidationContext.TrustBundlePeerNameKeys) > 1 {
			cfg := &envoy_tls_v3.SPIFFECertValidatorConfig{
				TrustDomains: make([]*envoy_tls_v3.SPIFFECertValidatorConfig_TrustDomain, 0, len(im.ValidationContext.TrustBundlePeerNameKeys)),
			}

			for _, peerName := range im.ValidationContext.TrustBundlePeerNameKeys {
				// Look up the trust bundle ca in the map.
				tb, ok := pr.proxyState.TrustBundles[peerName]
				if !ok {
					return nil, fmt.Errorf("failed to create transport socket: provided bundle name does not exist in trust bundle map: %s", peerName)
				}
				cfg.TrustDomains = append(cfg.TrustDomains, &envoy_tls_v3.SPIFFECertValidatorConfig_TrustDomain{
					Name: tb.TrustDomain,
					TrustBundle: &envoy_core_v3.DataSource{
						Specifier: &envoy_core_v3.DataSource_InlineString{
							InlineString: RootPEMsAsString(tb.Roots),
						},
					},
				})
			}
			// Sort the trust domains so the output is stable.
			sortTrustDomains(cfg.TrustDomains)

			spiffeConfig, err := anypb.New(cfg)
			if err != nil {
				return nil, err
			}
			commonTLSContext.ValidationContextType = &envoy_tls_v3.CommonTlsContext_ValidationContext{
				ValidationContext: &envoy_tls_v3.CertificateValidationContext{
					CustomValidatorConfig: &envoy_core_v3.TypedExtensionConfig{
						// The typed config name is hard-coded because it is not available as a wellknown var in the control plane lib.
						Name:        "envoy.tls.cert_validator.spiffe",
						TypedConfig: spiffeConfig,
					},
				},
			}
		}
		// Always require client certificate
		downstreamContext.RequireClientCertificate = &wrapperspb.BoolValue{Value: true}
		transportSocket, err := makeTransportSocket("tls", downstreamContext)
		if err != nil {
			return nil, err
		}
		return transportSocket, nil
	case *pbproxystate.TransportSocket_InboundNonMesh:
		downstreamContext := &envoy_tls_v3.DownstreamTlsContext{}
		downstreamContext.CommonTlsContext = commonTLSContext
		// Set TLS Parameters
		tlsParams := pr.makeEnvoyTLSParameters(pr.proxyState.Tls.InboundTlsParameters, ts.TlsParameters)
		commonTLSContext.TlsParams = tlsParams
		// For non-mesh, we don't care about validation context as currently we don't support mTLS for non-mesh connections.
		nonMeshTLS := ts.ConnectionTls.(*pbproxystate.TransportSocket_InboundNonMesh).InboundNonMesh
		err := pr.addNonMeshCertConfig(commonTLSContext, nonMeshTLS)
		if err != nil {
			return nil, fmt.Errorf("failed to create transport socket: %w", err)
		}
		transportSocket, err := makeTransportSocket("tls", downstreamContext)
		if err != nil {
			return nil, err
		}
		return transportSocket, nil
	case *pbproxystate.TransportSocket_OutboundMesh:
		upstreamContext := &envoy_tls_v3.UpstreamTlsContext{}
		upstreamContext.CommonTlsContext = commonTLSContext
		// Set TLS Parameters
		//tlsParams := pr.makeEnvoyTLSParameters(pr.proxyState.Tls.OutboundTlsParameters, ts.TlsParameters)
		//commonTLSContext.TlsParams = tlsParams
		// For outbound mesh, we need to insert the mesh identity certificate
		// and the validation context for the mesh depending on the provided trust bundle names.
		if pr.proxyState.Tls == nil {
			// if tls is nil but connection tls is provided, then the proxy state is misconfigured
			//return nil, fmt.Errorf("proxyState.Tls is required to generate router's transport socket")
		}
		om := ts.GetOutboundMesh()
		leaf, ok := pr.proxyState.LeafCertificates[om.IdentityKey]
		if !ok {
			return nil, fmt.Errorf("leaf %s not found in proxyState", om.IdentityKey)
		}
		err := pr.makeEnvoyCertConfig(commonTLSContext, leaf)
		if err != nil {
			return nil, fmt.Errorf("failed to create transport socket: %w", err)
		}

		// Create validation context
		peerName := om.ValidationContext.TrustBundlePeerNameKey
		tb, ok := pr.proxyState.TrustBundles[peerName]
		if !ok {
			return nil, fmt.Errorf("failed to create transport socket: provided peer name does not exist in trust bundle map: %s", peerName)
		}

		var matchers []*envoy_matcher_v3.StringMatcher
		if len(om.ValidationContext.SpiffeIds) > 0 {
			matchers = make([]*envoy_matcher_v3.StringMatcher, 0)
			for _, m := range om.ValidationContext.SpiffeIds {
				matchers = append(matchers, &envoy_matcher_v3.StringMatcher{
					MatchPattern: &envoy_matcher_v3.StringMatcher_Exact{
						Exact: m,
					},
				})
			}
		}
		commonTLSContext.ValidationContextType = &envoy_tls_v3.CommonTlsContext_ValidationContext{
			ValidationContext: &envoy_tls_v3.CertificateValidationContext{
				// TODO(banks): later for L7 support we may need to configure ALPN here.
				TrustedCa: &envoy_core_v3.DataSource{
					Specifier: &envoy_core_v3.DataSource_InlineString{
						InlineString: RootPEMsAsString(tb.Roots),
					},
				},
				MatchSubjectAltNames: matchers,
			},
		}

		upstreamContext.Sni = om.Sni
		transportSocket, err := makeTransportSocket("tls", upstreamContext)
		if err != nil {
			return nil, err
		}
		return transportSocket, nil
	default:
		fmt.Println("******** bad tls")
		return nil, nil
	}

}

func (pr *ProxyResources) makeEnvoyCertConfig(common *envoy_tls_v3.CommonTlsContext, certificate *pbproxystate.LeafCertificate) error {
	if certificate == nil {
		return fmt.Errorf("no leaf certificate provided")
	}
	common.TlsCertificates = []*envoy_tls_v3.TlsCertificate{
		{
			CertificateChain: &envoy_core_v3.DataSource{
				Specifier: &envoy_core_v3.DataSource_InlineString{
					InlineString: lib.EnsureTrailingNewline(certificate.Cert),
				},
			},
			PrivateKey: &envoy_core_v3.DataSource{
				Specifier: &envoy_core_v3.DataSource_InlineString{
					InlineString: lib.EnsureTrailingNewline(certificate.Key),
				},
			},
		},
	}
	return nil
}

func (pr *ProxyResources) makeEnvoySDSCertConfig(common *envoy_tls_v3.CommonTlsContext, certificate *pbproxystate.SDSCertificate) error {
	if certificate == nil {
		return fmt.Errorf("no SDS certificate provided")
	}
	common.TlsCertificateSdsSecretConfigs = []*envoy_tls_v3.SdsSecretConfig{
		{
			Name: certificate.CertResource,
			SdsConfig: &envoy_core_v3.ConfigSource{
				ConfigSourceSpecifier: &envoy_core_v3.ConfigSource_ApiConfigSource{
					ApiConfigSource: &envoy_core_v3.ApiConfigSource{
						ApiType:             envoy_core_v3.ApiConfigSource_GRPC,
						TransportApiVersion: envoy_core_v3.ApiVersion_V3,
						// Note ClusterNames can't be set here - that's only for REST type
						// we need a full GRPC config instead.
						GrpcServices: []*envoy_core_v3.GrpcService{
							{
								TargetSpecifier: &envoy_core_v3.GrpcService_EnvoyGrpc_{
									EnvoyGrpc: &envoy_core_v3.GrpcService_EnvoyGrpc{
										ClusterName: certificate.ClusterName,
									},
								},
								Timeout: &durationpb.Duration{Seconds: 5},
							},
						},
					},
				},
				ResourceApiVersion: envoy_core_v3.ApiVersion_V3,
			},
		},
	}
	return nil
}

func (pr *ProxyResources) addNonMeshCertConfig(common *envoy_tls_v3.CommonTlsContext, tls *pbproxystate.InboundNonMeshTLS) error {
	if tls == nil {
		return fmt.Errorf("no inbound non-mesh TLS provided")
	}

	switch tls.Identity.(type) {
	case *pbproxystate.InboundNonMeshTLS_LeafKey:
		leafKey := tls.Identity.(*pbproxystate.InboundNonMeshTLS_LeafKey).LeafKey
		leaf, ok := pr.proxyState.LeafCertificates[leafKey]
		if !ok {
			return fmt.Errorf("leaf key %s not found in leaf certificate map", leafKey)
		}
		common.TlsCertificates = []*envoy_tls_v3.TlsCertificate{
			{
				CertificateChain: &envoy_core_v3.DataSource{
					Specifier: &envoy_core_v3.DataSource_InlineString{
						InlineString: lib.EnsureTrailingNewline(leaf.Cert),
					},
				},
				PrivateKey: &envoy_core_v3.DataSource{
					Specifier: &envoy_core_v3.DataSource_InlineString{
						InlineString: lib.EnsureTrailingNewline(leaf.Key),
					},
				},
			},
		}
	case *pbproxystate.InboundNonMeshTLS_Sds:
		c := tls.Identity.(*pbproxystate.InboundNonMeshTLS_Sds).Sds
		common.TlsCertificateSdsSecretConfigs = []*envoy_tls_v3.SdsSecretConfig{
			{
				Name: c.CertResource,
				SdsConfig: &envoy_core_v3.ConfigSource{
					ConfigSourceSpecifier: &envoy_core_v3.ConfigSource_ApiConfigSource{
						ApiConfigSource: &envoy_core_v3.ApiConfigSource{
							ApiType:             envoy_core_v3.ApiConfigSource_GRPC,
							TransportApiVersion: envoy_core_v3.ApiVersion_V3,
							// Note ClusterNames can't be set here - that's only for REST type
							// we need a full GRPC config instead.
							GrpcServices: []*envoy_core_v3.GrpcService{
								{
									TargetSpecifier: &envoy_core_v3.GrpcService_EnvoyGrpc_{
										EnvoyGrpc: &envoy_core_v3.GrpcService_EnvoyGrpc{
											ClusterName: c.ClusterName,
										},
									},
									Timeout: &durationpb.Duration{Seconds: 5},
								},
							},
						},
					},
					ResourceApiVersion: envoy_core_v3.ApiVersion_V3,
				},
			},
		}
	}

	return nil
}

func makeTransportSocket(name string, config proto.Message) (*envoy_core_v3.TransportSocket, error) {
	any, err := anypb.New(config)
	if err != nil {
		return nil, err
	}
	return &envoy_core_v3.TransportSocket{
		Name: name,
		ConfigType: &envoy_core_v3.TransportSocket_TypedConfig{
			TypedConfig: any,
		},
	}, nil
}

func makeEnvoyListenerFilter(c pbproxystate.Capability) (*envoy_listener_v3.ListenerFilter, error) {
	var lf proto.Message
	var name string

	switch c {
	case pbproxystate.Capability_CAPABILITY_TRANSPARENT:
		lf = &envoy_original_dst_v3.OriginalDst{}
		name = envoyOriginalDestinationListenerFilterName
	case pbproxystate.Capability_CAPABILITY_L4_TLS_INSPECTION:
		name = envoyTLSInspectorListenerFilterName
		lf = &envoy_tls_inspector_v3.TlsInspector{}
	case pbproxystate.Capability_CAPABILITY_L7_PROTOCOL_INSPECTION:
		name = envoyHttpInspectorListenerFilterName
		lf = &envoy_extensions_filters_listener_http_inspector_v3.HttpInspector{}
	default:
		return nil, fmt.Errorf("unsupported listener captability: %s", c)
	}
	lfAsAny, err := anypb.New(lf)
	if err != nil {
		return nil, err
	}

	return &envoy_listener_v3.ListenerFilter{
		Name:       name,
		ConfigType: &envoy_listener_v3.ListenerFilter_TypedConfig{TypedConfig: lfAsAny},
	}, nil
}

func makeEnvoyFilter(name string, cfg proto.Message) (*envoy_listener_v3.Filter, error) {
	any, err := anypb.New(cfg)
	if err != nil {
		return nil, err
	}

	return &envoy_listener_v3.Filter{
		Name:       name,
		ConfigType: &envoy_listener_v3.Filter_TypedConfig{TypedConfig: any},
	}, nil
}

func makeEnvoyHTTPFilter(name string, cfg proto.Message) (*envoy_http_v3.HttpFilter, error) {
	any, err := anypb.New(cfg)
	if err != nil {
		return nil, err
	}

	return &envoy_http_v3.HttpFilter{
		Name:       name,
		ConfigType: &envoy_http_v3.HttpFilter_TypedConfig{TypedConfig: any},
	}, nil
}

func RootPEMsAsString(rootPEMs []string) string {
	var rootPEMsString string
	for _, root := range rootPEMs {
		rootPEMsString += lib.EnsureTrailingNewline(root)
	}
	return rootPEMsString
}

func marshalEnvoyTLSCipherSuiteStrings(cipherSuites []pbproxystate.TLSCipherSuite) []string {
	envoyTLSCipherSuiteStrings := map[pbproxystate.TLSCipherSuite]string{
		pbproxystate.TLSCipherSuite_TLS_CIPHER_SUITE_ECDHE_ECDSA_AES128_GCM_SHA256: "ECDHE-ECDSA-AES128-GCM-SHA256",
		pbproxystate.TLSCipherSuite_TLS_CIPHER_SUITE_ECDHE_ECDSA_CHACHA20_POLY1305: "ECDHE-ECDSA-CHACHA20-POLY1305",
		pbproxystate.TLSCipherSuite_TLS_CIPHER_SUITE_ECDHE_RSA_AES128_GCM_SHA256:   "ECDHE-RSA-AES128-GCM-SHA256",
		pbproxystate.TLSCipherSuite_TLS_CIPHER_SUITE_ECDHE_RSA_CHACHA20_POLY1305:   "ECDHE-RSA-CHACHA20-POLY1305",
		pbproxystate.TLSCipherSuite_TLS_CIPHER_SUITE_ECDHE_ECDSA_AES128_SHA:        "ECDHE-ECDSA-AES128-SHA",
		pbproxystate.TLSCipherSuite_TLS_CIPHER_SUITE_ECDHE_RSA_AES128_SHA:          "ECDHE-RSA-AES128-SHA",
		pbproxystate.TLSCipherSuite_TLS_CIPHER_SUITE_AES128_GCM_SHA256:             "AES128-GCM-SHA256",
		pbproxystate.TLSCipherSuite_TLS_CIPHER_SUITE_AES128_SHA:                    "AES128-SHA",
		pbproxystate.TLSCipherSuite_TLS_CIPHER_SUITE_ECDHE_ECDSA_AES256_GCM_SHA384: "ECDHE-ECDSA-AES256-GCM-SHA384",
		pbproxystate.TLSCipherSuite_TLS_CIPHER_SUITE_ECDHE_RSA_AES256_GCM_SHA384:   "ECDHE-RSA-AES256-GCM-SHA384",
		pbproxystate.TLSCipherSuite_TLS_CIPHER_SUITE_ECDHE_ECDSA_AES256_SHA:        "ECDHE-ECDSA-AES256-SHA",
		pbproxystate.TLSCipherSuite_TLS_CIPHER_SUITE_ECDHE_RSA_AES256_SHA:          "ECDHE-RSA-AES256-SHA",
		pbproxystate.TLSCipherSuite_TLS_CIPHER_SUITE_AES256_GCM_SHA384:             "AES256-GCM-SHA384",
		pbproxystate.TLSCipherSuite_TLS_CIPHER_SUITE_AES256_SHA:                    "AES256-SHA",
	}

	var cipherSuiteStrings []string

	for _, c := range cipherSuites {
		if s, ok := envoyTLSCipherSuiteStrings[c]; ok {
			cipherSuiteStrings = append(cipherSuiteStrings, s)
		}
	}

	return cipherSuiteStrings
}

var envoyTLSVersions = map[pbproxystate.TLSVersion]envoy_tls_v3.TlsParameters_TlsProtocol{
	pbproxystate.TLSVersion_TLS_VERSION_AUTO: envoy_tls_v3.TlsParameters_TLS_AUTO,
	pbproxystate.TLSVersion_TLS_VERSION_1_0:  envoy_tls_v3.TlsParameters_TLSv1_0,
	pbproxystate.TLSVersion_TLS_VERSION_1_1:  envoy_tls_v3.TlsParameters_TLSv1_1,
	pbproxystate.TLSVersion_TLS_VERSION_1_2:  envoy_tls_v3.TlsParameters_TLSv1_2,
	pbproxystate.TLSVersion_TLS_VERSION_1_3:  envoy_tls_v3.TlsParameters_TLSv1_3,
}

// Sort the trust domains so that the output is stable.
// This benefits tests but also prevents Envoy from mistakenly thinking the listener
// changed and needs to be drained only because this ordering is different.
func sortTrustDomains(trustDomains []*envoy_tls_v3.SPIFFECertValidatorConfig_TrustDomain) {
	sort.Slice(trustDomains, func(i int, j int) bool {
		return trustDomains[i].Name < trustDomains[j].Name
	})
}

// sortRouters stable sorts routers with a Match to avoid draining if the list is provided out of order.
// xdsv1 used to sort the filter chains on outbound listeners, so this adds that functionality by sorting routers with matches.
func sortRouters(routers []*pbproxystate.Router) {
	if routers == nil {
		return
	}
	sort.SliceStable(routers, func(i, j int) bool {
		si := ""
		sj := ""
		if routers[i].Match != nil {
			if len(routers[i].Match.PrefixRanges) > 0 {
				si += routers[i].Match.PrefixRanges[0].AddressPrefix +
					"/" + routers[i].Match.PrefixRanges[0].PrefixLen.String() +
					":" + routers[i].Match.DestinationPort.String()
			}
			if len(routers[i].Match.ServerNames) > 0 {
				si += routers[i].Match.ServerNames[0] +
					":" + routers[i].Match.DestinationPort.String()
			} else {
				si += routers[i].Match.DestinationPort.String()
			}
		}

		if routers[j].Match != nil {
			if len(routers[j].Match.PrefixRanges) > 0 {
				sj += routers[j].Match.PrefixRanges[0].AddressPrefix +
					"/" + routers[j].Match.PrefixRanges[0].PrefixLen.String() +
					":" + routers[j].Match.DestinationPort.String()
			}
			if len(routers[j].Match.ServerNames) > 0 {
				sj += routers[j].Match.ServerNames[0] +
					":" + routers[j].Match.DestinationPort.String()
			} else {
				sj += routers[j].Match.DestinationPort.String()
			}
		}

		return si < sj
	})
}

func sortPrefixRanges(prefixRanges []*pbproxystate.CidrRange) {
	if prefixRanges == nil {
		return
	}
	sort.SliceStable(prefixRanges, func(i, j int) bool {
		return prefixRanges[i].AddressPrefix < prefixRanges[j].AddressPrefix
	})
}<|MERGE_RESOLUTION|>--- conflicted
+++ resolved
@@ -311,12 +311,8 @@
 }
 
 func (pr *ProxyResources) makeEnvoyResourcesForL4Destination(l4 *pbproxystate.Router_L4) ([]*envoy_listener_v3.Filter, error) {
-<<<<<<< HEAD
+	fmt.Println("********* making envoy cluster")
 	err := pr.makeEnvoyClusterFromL4Destination(l4.L4)
-=======
-	fmt.Println("********* making envoy cluster")
-	err := pr.makeEnvoyClusterFromL4Destination(l4.L4.Name)
->>>>>>> 52f97035
 	if err != nil {
 		return nil, err
 	}
