--- conflicted
+++ resolved
@@ -2194,37 +2194,16 @@
 func (s *Store) GatewayServices(ws memdb.WatchSet, gateway string, entMeta *structs.EnterpriseMeta) (uint64, structs.GatewayServices, error) {
 	tx := s.db.Txn(false)
 	defer tx.Abort()
-<<<<<<< HEAD
-
-=======
->>>>>>> a24a60ec
+
 	iter, err := gatewayServices(tx, gateway, entMeta)
 	if err != nil {
 		return 0, nil, fmt.Errorf("failed gateway services lookup: %s", err)
 	}
 	ws.Add(iter.WatchCh())
 
-<<<<<<< HEAD
 	maxIdx, results, err := s.collectGatewayServices(tx, ws, iter)
 	if err != nil {
 		return 0, nil, err
-=======
-	var maxIdx uint64
-	var results structs.GatewayServices
-	for service := iter.Next(); service != nil; service = iter.Next() {
-		svc := service.(*structs.GatewayService)
-
-		if svc.Service.Name != structs.WildcardSpecifier {
-			idx, matches, err := checkProtocolMatch(tx, ws, svc)
-			if err != nil {
-				return 0, nil, fmt.Errorf("failed checking protocol: %s", err)
-			}
-			maxIdx = lib.MaxUint64(maxIdx, idx)
-			if matches {
-				results = append(results, svc)
-			}
-		}
->>>>>>> a24a60ec
 	}
 	idx := maxIndexTxn(tx, gatewayServicesTableName)
 
@@ -2761,7 +2740,7 @@
 		maxIdx = lib.MaxUint64(maxIdx, gs.ModifyIndex)
 
 		if gs.Service.Name != structs.WildcardSpecifier {
-			idx, matches, err := s.checkProtocolMatch(tx, ws, gs)
+			idx, matches, err := checkProtocolMatch(tx, ws, gs)
 			if err != nil {
 				return 0, nil, fmt.Errorf("failed checking protocol: %s", err)
 			}
