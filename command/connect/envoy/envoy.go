--- conflicted
+++ resolved
@@ -38,11 +38,6 @@
 	return c
 }
 
-<<<<<<< HEAD
-=======
-const DefaultAdminAccessLogPath = os.DevNull
-
->>>>>>> aad0dab9
 type cmd struct {
 	UI     cli.Ui
 	flags  *flag.FlagSet
